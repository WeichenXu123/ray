--- conflicted
+++ resolved
@@ -167,23 +167,7 @@
 
 def get_spark_session():
     from pyspark.sql import SparkSession
-<<<<<<< HEAD
-
-    return SparkSession.builder.getOrCreate()
-
-
-def get_spark_driver_hostname(spark_master_url):
-    if spark_master_url.lower().startswith("local"):
-        return "127.0.0.1"
-    else:
-        parsed_spark_master_url = urlparse(spark_master_url)
-        if (
-            parsed_spark_master_url.scheme.lower() != "spark"
-            or not parsed_spark_master_url.hostname
-        ):
-            raise ValueError(f"Unsupported spark.master URL: {spark_master_url}")
-        return parsed_spark_master_url.hostname
-=======
+
     spark_session = SparkSession.getActiveSession()
     if spark_session is None:
         raise RuntimeError(
@@ -195,7 +179,6 @@
 
 def get_spark_application_driver_host(spark):
     return spark.conf.get("spark.driver.host")
->>>>>>> 260a0a70
 
 
 def get_max_num_concurrent_tasks(spark_context):
