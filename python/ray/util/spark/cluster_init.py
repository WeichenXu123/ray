--- conflicted
+++ resolved
@@ -541,7 +541,6 @@
         head_node_options, object_spilling_dir
     )
 
-<<<<<<< HEAD
     if autoscale:
         from ray.autoscaler._private.spark.spark_job_server import (
             _start_spark_job_server,
@@ -615,40 +614,12 @@
         ray_head_proc, tail_output_deque = exec_cmd(
             ray_head_node_cmd,
             synchronous=False,
-            extra_env={RAY_ON_SPARK_COLLECT_LOG_TO_PATH: collect_log_to_path or ""},
+            extra_env={
+                RAY_ON_SPARK_COLLECT_LOG_TO_PATH: collect_log_to_path or "",
+                RAY_ON_SPARK_START_RAY_PARENT_PID: str(os.getpid()),
+            },
         )
         spark_job_server = None
-=======
-    ray_head_node_cmd = [
-        sys.executable,
-        "-m",
-        "ray.util.spark.start_ray_node",
-        f"--temp-dir={ray_temp_dir}",
-        "--block",
-        "--head",
-        f"--node-ip-address={ray_head_ip}",
-        f"--port={ray_head_port}",
-        # disallow ray tasks with cpu/gpu requirements from being scheduled on the head
-        # node.
-        f"--num-cpus={num_cpus_head_node}",
-        f"--num-gpus={num_gpus_head_node}",
-        f"--memory={heap_memory_head_node}",
-        f"--object-store-memory={object_store_memory_head_node}",
-        *dashboard_options,
-        *_convert_ray_node_options(head_node_options),
-    ]
-
-    _logger.info(f"Starting Ray head, command: {' '.join(ray_head_node_cmd)}")
-
-    ray_head_proc, tail_output_deque = exec_cmd(
-        ray_head_node_cmd,
-        synchronous=False,
-        extra_env={
-            RAY_ON_SPARK_COLLECT_LOG_TO_PATH: collect_log_to_path or "",
-            RAY_ON_SPARK_START_RAY_PARENT_PID: str(os.getpid()),
-        },
-    )
->>>>>>> c40eb0d1
 
     # wait ray head node spin up.
     time.sleep(_RAY_HEAD_STARTUP_TIMEOUT)
@@ -667,114 +638,6 @@
 
     _logger.info("Ray head node started.")
 
-<<<<<<< HEAD
-=======
-    # NB:
-    # In order to start ray worker nodes on spark cluster worker machines,
-    # We launch a background spark job:
-    #  1. Each spark task launches one ray worker node. This design ensures all ray
-    #     worker nodes have the same shape (same cpus / gpus / memory configuration).
-    #     If ray worker nodes have a non-uniform shape, the Ray cluster setup will
-    #     be non-deterministic and could create issues with node sizing.
-    #  2. A ray worker node is started via the `ray start` CLI. In each spark task,
-    #     a child process is started and will execute a `ray start ...` command in
-    #     blocking mode.
-    #  3. Each task will acquire a file lock for 10s to ensure that the ray worker
-    #     init will acquire a port connection to the ray head node that does not
-    #     contend with other worker processes on the same Spark worker node.
-    #  4. When the ray cluster is shutdown, killing ray worker nodes is implemented by:
-    #     Installing a PR_SET_PDEATHSIG signal for the `ray start ...` child processes
-    #     so that when parent process (pyspark task) is killed, the child processes
-    #     (`ray start ...` processes) will receive a SIGTERM signal, killing it.
-    #     Shutting down the ray cluster is performed by calling
-    #     `sparkContext.cancelJobGroup` to cancel the background spark job, sending a
-    #     SIGKILL signal to all spark tasks. Once the spark tasks are killed, this
-    #     triggers the sending of a SIGTERM to the child processes spawned by the
-    #     `ray_start ...` process.
-
-    def ray_cluster_job_mapper(_):
-        from pyspark.taskcontext import TaskContext
-
-        _worker_logger = logging.getLogger("ray.util.spark.worker")
-
-        context = TaskContext.get()
-
-        (
-            worker_port_range_begin,
-            worker_port_range_end,
-        ) = _prepare_for_ray_worker_node_startup()
-
-        # Ray worker might run on a machine different with the head node, so create the
-        # local log dir and temp dir again.
-        os.makedirs(ray_temp_dir, exist_ok=True)
-
-        ray_worker_node_dashboard_agent_port = get_random_unused_port(
-            ray_head_ip, min_port=10000, max_port=20000
-        )
-        ray_worker_node_cmd = [
-            sys.executable,
-            "-m",
-            "ray.util.spark.start_ray_node",
-            f"--temp-dir={ray_temp_dir}",
-            f"--num-cpus={num_cpus_worker_node}",
-            "--block",
-            f"--address={ray_head_ip}:{ray_head_port}",
-            f"--memory={heap_memory_worker_node}",
-            f"--object-store-memory={object_store_memory_worker_node}",
-            f"--min-worker-port={worker_port_range_begin}",
-            f"--max-worker-port={worker_port_range_end - 1}",
-            f"--dashboard-agent-listen-port={ray_worker_node_dashboard_agent_port}",
-            *_convert_ray_node_options(worker_node_options),
-        ]
-
-        ray_worker_node_extra_envs = {
-            RAY_ON_SPARK_COLLECT_LOG_TO_PATH: collect_log_to_path or "",
-            RAY_ON_SPARK_START_RAY_PARENT_PID: str(os.getpid()),
-        }
-
-        if num_gpus_worker_node > 0:
-            task_resources = context.resources()
-
-            if "gpu" not in task_resources:
-                raise RuntimeError(
-                    "Couldn't get the gpu id, Please check the GPU resource "
-                    "configuration"
-                )
-            gpu_addr_list = [
-                int(addr.strip()) for addr in task_resources["gpu"].addresses
-            ]
-
-            available_physical_gpus = get_spark_task_assigned_physical_gpus(
-                gpu_addr_list
-            )
-            ray_worker_node_cmd.append(
-                f"--num-gpus={len(available_physical_gpus)}",
-            )
-            ray_worker_node_extra_envs["CUDA_VISIBLE_DEVICES"] = ",".join(
-                [str(gpu_id) for gpu_id in available_physical_gpus]
-            )
-
-        _worker_logger.info(
-            f"Start Ray worker, command: {' '.join(ray_worker_node_cmd)}"
-        )
-
-        # Note:
-        # When a pyspark job cancelled, the UDF python worker process are killed by
-        # signal "SIGKILL", then `start_ray_node` process will detect the parent died
-        # event (see `ray.util.spark.start_ray_node.check_parent_alive`) and then
-        # kill ray worker node process and execute cleanup routine.
-        exec_cmd(
-            ray_worker_node_cmd,
-            synchronous=True,
-            extra_env=ray_worker_node_extra_envs,
-        )
-
-        # NB: Not reachable.
-        yield 0
-
-    spark_job_group_id = f"ray-cluster-{ray_head_port}-{cluster_unique_id}"
-
->>>>>>> c40eb0d1
     cluster_address = f"{ray_head_ip}:{ray_head_port}"
     # Set RAY_ADDRESS environment variable to the cluster address.
     os.environ["RAY_ADDRESS"] = cluster_address
@@ -1413,6 +1276,7 @@
 
         ray_worker_node_extra_envs = {
             RAY_ON_SPARK_COLLECT_LOG_TO_PATH: collect_log_to_path or "",
+            RAY_ON_SPARK_START_RAY_PARENT_PID: str(os.getpid()),
             "RAY_ENABLE_WINDOWS_OR_OSX_CLUSTER": "1",
         }
 
